--- conflicted
+++ resolved
@@ -5,17 +5,11 @@
 edition = "2018"
 
 [features]
-<<<<<<< HEAD
-default = ["service-actix"]
+default = ["service-actix", "bundle-sqlite"]
 ui = ["uuid", "winapi"]
 service-actix = ["actix-files", "actix-web", "actix-web-httpauth", "futures-util", "actix-cookie", "actix-time"]
-service-rocket = ["rocket", "rocket_contrib", "rocket-cookie", "rocket-time"]
-=======
-default = ["service-rocket", "bundle-sqlite"]
-ui = ["uuid", "winapi"]
 service-rocket = ["rocket", "rocket_contrib"]
 bundle-sqlite = ["libsqlite3-sys"]
->>>>>>> 866d82a1
 
 [dependencies]
 actix-files = { version = "0.4", optional = true }
@@ -32,12 +26,7 @@
 getopts = "0.2.15"
 http = "0.2.1"
 id3 = "0.5.1"
-<<<<<<< HEAD
-libsqlite3-sys = { version = "*", features = ["bundled", "bundled-windows"] }
-=======
 libsqlite3-sys = { version = "0.18", features = ["bundled", "bundled-windows"], optional = true }
-rustfm-scrobble = "^1"
->>>>>>> 866d82a1
 lewton = "0.10.1"
 log = "0.4.5"
 metaflac = "0.2.3"
