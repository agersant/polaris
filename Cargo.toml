[package]
name = "polaris"
version = "0.12.4"
authors = ["Antoine Gersant <antoine.gersant@lesforges.org>"]
edition = "2018"

[features]
default = ["service-actix"]
ui = ["uuid", "winapi"]
service-actix = ["actix-files", "actix-web", "actix-web-httpauth", "futures-util", "actix-cookie", "actix-time"]
service-rocket = ["rocket", "rocket_contrib", "rocket-cookie", "rocket-time"]

[dependencies]
actix-files = { version = "0.4", optional = true }
actix-web = { version = "3", optional = true }
actix-web-httpauth = { version = "0.5.0", optional = true }
actix-cookie = { package = "cookie", version = "0.14", features = ["signed", "key-expansion"], optional = true }
actix-time = { package = "time", version = "0.2", optional = true }
anyhow = "1.0.31"
ape = "0.3.0"
base64 = "0.12.1"
crossbeam-channel = "0.4"
diesel = { version = "1.4.4", features = ["sqlite", "r2d2"] }
diesel_migrations = { version = "1.4", features = ["sqlite"] }
futures-util = { version = "0.3", optional = true }
getopts = "0.2.15"
http = "0.2.1"
id3 = "0.5.1"
libsqlite3-sys = { version = "0.16", features = ["bundled-windows"] }
lewton = "0.10.1"
log = "0.4.5"
metaflac = "0.2.3"
mp3-duration = "0.1.9"
mp4ameta = "0.7.1"
num_cpus = "1.13.0"
opus_headers = "0.1.2"
percent-encoding = "2.1"
pbkdf2 = "0.4"
rand = "0.7"
rayon = "1.3"
regex = "1.3.9"
reqwest = "0.9.2"
rocket = { version = "0.4.5", optional = true }
<<<<<<< HEAD
rocket-cookie = { package = "cookie", version = "0.11.3", optional = true }
rocket-time = { package = "time", version = "0.1", optional = true }
rust-crypto = "0.2.36"
rustfm-scrobble = "^1"
=======
>>>>>>> b678973e
serde = { version = "1.0.111", features = ["derive"] }
serde_derive = "1.0.111"
serde_json = "1.0.53"
simplelog = "0.8.0"
thiserror = "1.0.19"
toml = "0.5"
url = "2.1"

[dependencies.image]
version = "0.23.12"
default_features = false
features = ["bmp", "gif", "jpeg", "png"]

[dependencies.rocket_contrib]
version = "0.4.5"
default_features = false
features = ["json", "serve"]
optional = true

[target.'cfg(windows)'.dependencies]
uuid = { version="0.8", optional = true }
winapi = { version = "0.3.3", features = ["winuser", "libloaderapi", "shellapi", "errhandlingapi"], optional = true }

[target.'cfg(unix)'.dependencies]
sd-notify = "0.1.0"
unix-daemonize = "0.1.2"

[dev-dependencies]
headers = "0.3"
dev-cookie = { package = "cookie", version = "0.13" }<|MERGE_RESOLUTION|>--- conflicted
+++ resolved
@@ -41,13 +41,9 @@
 regex = "1.3.9"
 reqwest = "0.9.2"
 rocket = { version = "0.4.5", optional = true }
-<<<<<<< HEAD
 rocket-cookie = { package = "cookie", version = "0.11.3", optional = true }
 rocket-time = { package = "time", version = "0.1", optional = true }
-rust-crypto = "0.2.36"
 rustfm-scrobble = "^1"
-=======
->>>>>>> b678973e
 serde = { version = "1.0.111", features = ["derive"] }
 serde_derive = "1.0.111"
 serde_json = "1.0.53"
