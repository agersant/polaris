[package]
name = "polaris"
version = "0.12.4"
authors = ["Antoine Gersant <antoine.gersant@lesforges.org>"]
edition = "2018"

[features]
default = ["service-actix"]
ui = ["uuid", "winapi"]
service-actix = ["actix-files", "actix-web", "actix-web-httpauth", "futures-util", "actix-cookie", "actix-time"]
service-rocket = ["rocket", "rocket_contrib", "rocket-cookie", "rocket-time"]

[dependencies]
<<<<<<< HEAD
actix-files = { version = "0.4", optional = true }
actix-web = { version = "3", optional = true }
actix-web-httpauth = { version = "0.5.0", optional = true }
actix-cookie = { package = "cookie", version = "0.14", features = ["signed", "key-expansion"], optional = true }
actix-time = { package = "time", version = "0.2", optional = true }
anyhow = "1.0.31"
=======
anyhow = "1.0.35"
>>>>>>> 74771588
ape = "0.3.0"
base64 = "0.13"
crossbeam-channel = "0.5"
diesel_migrations = { version = "1.4", features = ["sqlite"] }
futures-util = { version = "0.3", optional = true }
getopts = "0.2.15"
http = "0.2.1"
id3 = "0.5.1"
<<<<<<< HEAD
libsqlite3-sys = { version = "0.16", features = ["bundled-windows"] }
=======
libsqlite3-sys = { version = "*", features = ["bundled", "bundled-windows"] }
rustfm-scrobble = "^1"
>>>>>>> 74771588
lewton = "0.10.1"
log = "0.4.5"
metaflac = "0.2.3"
mp3-duration = "0.1.9"
mp4ameta = "0.7.1"
num_cpus = "1.13.0"
opus_headers = "0.1.2"
<<<<<<< HEAD
percent-encoding = "2.1"
pbkdf2 = "0.4"
=======
pbkdf2 = "0.6"
>>>>>>> 74771588
rand = "0.7"
rayon = "1.3"
regex = "1.3.9"
reqwest = "0.9.2"
rocket = { version = "0.4.5", optional = true }
rocket-cookie = { package = "cookie", version = "0.11.3", optional = true }
rocket-time = { package = "time", version = "0.1", optional = true }
rustfm-scrobble = "^1"
serde = { version = "1.0.111", features = ["derive"] }
serde_derive = "1.0.111"
serde_json = "1.0.53"
simplelog = "0.8.0"
thiserror = "1.0.19"
toml = "0.5"
url = "2.1"

[dependencies.diesel]
version = "1.4.5"
default_features = false
features = ["libsqlite3-sys", "r2d2", "sqlite"]

[dependencies.image]
version = "0.23.12"
default_features = false
features = ["bmp", "gif", "jpeg", "png"]

[dependencies.rocket_contrib]
version = "0.4.5"
default_features = false
features = ["json", "serve"]
optional = true

[target.'cfg(windows)'.dependencies]
uuid = { version="0.8", optional = true }
winapi = { version = "0.3.3", features = ["winuser", "libloaderapi", "shellapi", "errhandlingapi"], optional = true }

[target.'cfg(unix)'.dependencies]
sd-notify = "0.1.0"
unix-daemonize = "0.1.2"

[dev-dependencies]
headers = "0.3"
dev-cookie = { package = "cookie", version = "0.13" }<|MERGE_RESOLUTION|>--- conflicted
+++ resolved
@@ -11,16 +11,12 @@
 service-rocket = ["rocket", "rocket_contrib", "rocket-cookie", "rocket-time"]
 
 [dependencies]
-<<<<<<< HEAD
 actix-files = { version = "0.4", optional = true }
 actix-web = { version = "3", optional = true }
 actix-web-httpauth = { version = "0.5.0", optional = true }
 actix-cookie = { package = "cookie", version = "0.14", features = ["signed", "key-expansion"], optional = true }
 actix-time = { package = "time", version = "0.2", optional = true }
-anyhow = "1.0.31"
-=======
 anyhow = "1.0.35"
->>>>>>> 74771588
 ape = "0.3.0"
 base64 = "0.13"
 crossbeam-channel = "0.5"
@@ -29,12 +25,7 @@
 getopts = "0.2.15"
 http = "0.2.1"
 id3 = "0.5.1"
-<<<<<<< HEAD
-libsqlite3-sys = { version = "0.16", features = ["bundled-windows"] }
-=======
 libsqlite3-sys = { version = "*", features = ["bundled", "bundled-windows"] }
-rustfm-scrobble = "^1"
->>>>>>> 74771588
 lewton = "0.10.1"
 log = "0.4.5"
 metaflac = "0.2.3"
@@ -42,12 +33,8 @@
 mp4ameta = "0.7.1"
 num_cpus = "1.13.0"
 opus_headers = "0.1.2"
-<<<<<<< HEAD
 percent-encoding = "2.1"
-pbkdf2 = "0.4"
-=======
 pbkdf2 = "0.6"
->>>>>>> 74771588
 rand = "0.7"
 rayon = "1.3"
 regex = "1.3.9"
