on:
  workflow_dispatch:
    inputs:
      versionNumber:
<<<<<<< HEAD
        description: 'User facing version number (eg: 0.13.0)'
=======
        description: 'User-facing version number (eg: 0.13.0)'
>>>>>>> 847d61f6
        required: true

name: Make Release

jobs:

  branch_and_tag:
    name: Update Release Branch
    runs-on: ubuntu-latest

    steps:
    - name: Merge to Release Branch
      uses: devmasx/merge-branch@v1.3.1
      with:
        type: now
        target_branch: release
        github_token: ${{ secrets.GITHUB_TOKEN }}
    - name: Checkout Release Branch
      uses: actions/checkout@master
      with:
        ref: release
    - name: Update Polaris version in Cargo.toml
      run: gawk -i inplace '/^version/ { if (count == 0) { $3 = "\"${{ github.event.inputs.versionNumber }}\""; count++ } } 1' Cargo.toml
<<<<<<< HEAD
   - name: Commit And Tag Changes
=======
    - name: Commit And Tag Changes
>>>>>>> 847d61f6
      uses: EndBug/add-and-commit@v5
      with:
        branch: release
        message: 'Updated version number'
        tag: '${{ github.event.inputs.versionNumber }} --force'
      env:
        GITHUB_TOKEN: ${{ secrets.GITHUB_TOKEN }}

  create_release:
    name: Create Github Release
    runs-on: ubuntu-latest
    needs: branch_and_tag

    steps:
    - name: Create Github Release
      id: create_release
      uses: actions/create-release@v1.0.0
      env:
        GITHUB_TOKEN: ${{ secrets.GITHUB_TOKEN }}
      with:
        tag_name: ${{ github.event.inputs.versionNumber }}
        release_name: Polaris ${{ github.event.inputs.versionNumber }}
        draft: true
        prerelease: false
    - name: Write Upload URL To Disk
      run: echo "${{ steps.create_release.outputs.upload_url }}" > upload-url
    - name: Store Upload URL
      uses: actions/upload-artifact@v1
      with:
        name: release
        path: upload-url

  windows:
    name: Windows
    runs-on: windows-latest
    needs: create_release

    steps:
    - name: Checkout Polaris
      uses: actions/checkout@v1
    - name: Install Rust Toolchain
      uses: actions-rs/toolchain@v1
      with:
        profile: minimal
    - name: Make release
      uses: ./.github/actions/make-windows-release
      with:
        version-number: ${{ github.event.inputs.versionNumber }}
        output-file: polaris.msi
    - name: Read Upload URL
      shell: bash
      run: echo "UPLOAD_URL=$(cat release/upload-url)" >> $GITHUB_ENV
    - name: Upload Installer To Github Release
      uses: actions/upload-release-asset@v1.0.1
      env:
        GITHUB_TOKEN: ${{ secrets.GITHUB_TOKEN }}
      with:
        upload_url: ${{ env.UPLOAD_URL }}
        asset_path: polaris.msi
        asset_name: Polaris_${{ github.event.inputs.versionNumber }}.msi
        asset_content_type: application/x-msi

  linux:
    name: Linux
    runs-on: ubuntu-latest
    needs: create_release

    steps:
    - name: Checkout Polaris
      uses: actions/checkout@v1
    - name: Make release
      uses: ./.github/actions/make-linux-release
      with:
        version-number: ${{ github.event.inputs.versionNumber }}
        output-file: polaris.tar.gz
    - name: Retrieve Upload URL
      uses: actions/download-artifact@v1
      with:
        name: release
    - name: Read Upload URL
      run: echo "UPLOAD_URL=$(cat release/upload-url)" >> $GITHUB_ENV
    - name: Upload To Github Release
      uses: actions/upload-release-asset@v1.0.1
      env:
        GITHUB_TOKEN: ${{ secrets.GITHUB_TOKEN }}
      with:
        upload_url: ${{ env.UPLOAD_URL }}
        asset_path: polaris.tar.gz
        asset_name: Polaris_${{ github.event.inputs.versionNumber }}.tar.gz
        asset_content_type: application/gzip<|MERGE_RESOLUTION|>--- conflicted
+++ resolved
@@ -2,11 +2,7 @@
   workflow_dispatch:
     inputs:
       versionNumber:
-<<<<<<< HEAD
-        description: 'User facing version number (eg: 0.13.0)'
-=======
         description: 'User-facing version number (eg: 0.13.0)'
->>>>>>> 847d61f6
         required: true
 
 name: Make Release
@@ -30,11 +26,7 @@
         ref: release
     - name: Update Polaris version in Cargo.toml
       run: gawk -i inplace '/^version/ { if (count == 0) { $3 = "\"${{ github.event.inputs.versionNumber }}\""; count++ } } 1' Cargo.toml
-<<<<<<< HEAD
-   - name: Commit And Tag Changes
-=======
     - name: Commit And Tag Changes
->>>>>>> 847d61f6
       uses: EndBug/add-and-commit@v5
       with:
         branch: release
