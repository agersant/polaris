use id3::TagLike;
use lewton::inside_ogg::OggStreamReader;
use log::error;
use regex::Regex;
use std::fs;
use std::path::{Path, PathBuf};

use crate::utils;
use crate::utils::AudioFormat;

#[derive(thiserror::Error, Debug)]
pub enum Error {
	#[error(transparent)]
	Ape(#[from] ape::Error),
	#[error(transparent)]
	Id3(#[from] id3::Error),
	#[error("Filesystem error for `{0}`: `{1}`")]
	Io(PathBuf, std::io::Error),
	#[error(transparent)]
	Metaflac(#[from] metaflac::Error),
	#[error(transparent)]
	Mp4aMeta(#[from] mp4ameta::Error),
	#[error(transparent)]
	Opus(#[from] opus_headers::ParseError),
	#[error(transparent)]
	Vorbis(#[from] lewton::VorbisError),
	#[error("Could not find a Vorbis comment within flac file")]
	VorbisCommentNotFoundInFlacFile,
}

#[derive(Debug, Clone, Default, PartialEq, Eq)]
pub struct SongTags {
	pub disc_number: Option<u32>,
	pub track_number: Option<u32>,
	pub title: Option<String>,
	pub duration: Option<u32>,
	pub artists: Vec<String>,
	pub album_artists: Vec<String>,
	pub album: Option<String>,
	pub year: Option<i32>,
	pub has_artwork: bool,
	pub lyricist: Option<String>,
	pub composer: Option<String>,
	pub genre: Option<String>,
	pub label: Option<String>,
}

impl From<id3::Tag> for SongTags {
	fn from(tag: id3::Tag) -> Self {
<<<<<<< HEAD
=======
		let artist = tag.artist().map(|s| s.to_string());
		let album_artist = tag.album_artist().map(|s| s.to_string());
		let album = tag.album().map(|s| s.to_string());
		let title = tag.title().map(|s| s.to_string());
		let duration = tag.duration();
		let disc_number = tag.disc();
		let track_number = tag.track();
		let year = tag
			.year()
			.or_else(|| tag.date_released().map(|d| d.year))
			.or_else(|| tag.original_date_released().map(|d| d.year))
			.or_else(|| tag.date_recorded().map(|d| d.year));
		let has_artwork = tag.pictures().count() > 0;
		let lyricist = tag.get_text("TEXT");
		let composer = tag.get_text("TCOM");
		let genre = tag.genre().map(|s| s.to_string());
		let label = tag.get_text("TPUB");

>>>>>>> fc0a4fd6
		SongTags {
			disc_number: tag.disc(),
			track_number: tag.track(),
			title: tag.title().map(|s| s.to_string()),
			duration: tag.duration(),
			artists: tag
				.artists()
				.map_or(Vec::new(), |v| v.iter().map(|s| s.to_string()).collect()),
			album_artists: tag
				.text_values_for_frame_id("TPE2")
				.map_or(Vec::new(), |v| v.iter().map(|s| s.to_string()).collect()),
			album: tag.album().map(|s| s.to_string()),
			year: tag
				.year()
				.map(|y| y as i32)
				.or_else(|| tag.date_released().map(|d| d.year))
				.or_else(|| tag.original_date_released().map(|d| d.year))
				.or_else(|| tag.date_recorded().map(|d| d.year)),
			has_artwork: tag.pictures().count() > 0,
			lyricist: tag.get_text("TEXT"),
			composer: tag.get_text("TCOM"),
			genre: tag.genre().map(|s| s.to_string()),
			label: tag.get_text("TPUB"),
		}
	}
}

pub fn read(path: &Path) -> Option<SongTags> {
	let data = match utils::get_audio_format(path) {
		Some(AudioFormat::AIFF) => read_aiff(path),
		Some(AudioFormat::APE) => read_ape(path),
		Some(AudioFormat::FLAC) => read_flac(path),
		Some(AudioFormat::MP3) => read_mp3(path),
		Some(AudioFormat::MP4) => read_mp4(path),
		Some(AudioFormat::MPC) => read_ape(path),
		Some(AudioFormat::OGG) => read_vorbis(path),
		Some(AudioFormat::OPUS) => read_opus(path),
		Some(AudioFormat::WAVE) => read_wave(path),
		None => return None,
	};
	match data {
		Ok(d) => Some(d),
		Err(e) => {
			error!("Error while reading file metadata for '{:?}': {}", path, e);
			None
		}
	}
}

trait FrameContent {
	/// Returns the value stored, if any, in the Frame.
	/// Say "TCOM" returns composer field.
	fn get_text(&self, key: &str) -> Option<String>;
}

impl FrameContent for id3::Tag {
	fn get_text(&self, key: &str) -> Option<String> {
		let frame = self.get(key)?;
		match frame.content() {
			id3::Content::Text(value) => Some(value.to_string()),
			_ => None,
		}
	}
}

fn read_mp3(path: &Path) -> Result<SongTags, Error> {
	let tag = id3::Tag::read_from_path(path).or_else(|error| {
		if let Some(tag) = error.partial_tag {
			Ok(tag)
		} else {
			Err(error)
		}
	})?;

	let duration = {
		mp3_duration::from_path(path)
			.map(|d| d.as_secs() as u32)
			.ok()
	};

	let mut song_tags: SongTags = tag.into();
	song_tags.duration = duration; // Use duration from mp3_duration instead of from tags.
	Ok(song_tags)
}

fn read_aiff(path: &Path) -> Result<SongTags, Error> {
	let tag = id3::Tag::read_from_aiff_path(path).or_else(|error| {
		if let Some(tag) = error.partial_tag {
			Ok(tag)
		} else {
			Err(error)
		}
	})?;
	Ok(tag.into())
}

fn read_wave(path: &Path) -> Result<SongTags, Error> {
	let tag = id3::Tag::read_from_wav_path(path).or_else(|error| {
		if let Some(tag) = error.partial_tag {
			Ok(tag)
		} else {
			Err(error)
		}
	})?;
	Ok(tag.into())
}

fn read_ape_string(item: &ape::Item) -> Option<String> {
	match item.value {
		ape::ItemValue::Text(ref s) => Some(s.clone()),
		_ => None,
	}
}

fn read_ape_i32(item: &ape::Item) -> Option<i32> {
	match item.value {
		ape::ItemValue::Text(ref s) => s.parse::<i32>().ok(),
		_ => None,
	}
}

fn read_ape_x_of_y(item: &ape::Item) -> Option<u32> {
	match item.value {
		ape::ItemValue::Text(ref s) => {
			let format = Regex::new(r#"^\d+"#).unwrap();
			if let Some(m) = format.find(s) {
				s[m.start()..m.end()].parse().ok()
			} else {
				None
			}
		}
		_ => None,
	}
}

fn read_ape(path: &Path) -> Result<SongTags, Error> {
	let tag = ape::read_from_path(path)?;

	let mut tags = SongTags::default();
	for item in tag.iter() {
		let key = item.key.as_str();
		utils::match_ignore_case! {
			match key {
				"TITLE" => tags.title = read_ape_string(item),
				"ALBUM" => tags.album = read_ape_string(item),
				"ARTIST" => tags.artists.extend(read_ape_string(item)),
				"ALBUM ARTIST" => tags.album_artists.extend(read_ape_string(item)),
				"TRACK" => tags.track_number = read_ape_x_of_y(item),
				"DISC" => tags.disc_number = read_ape_x_of_y(item),
				"YEAR" => tags.year = read_ape_i32(item),
				"LYRICIST" => tags.lyricist = read_ape_string(item),
				"COMPOSER" => tags.composer = read_ape_string(item),
				"GENRE" => tags.genre = read_ape_string(item),
				"PUBLISHER" => tags.label = read_ape_string(item),
				_ => (),
			}
		}
	}
	Ok(tags)
}

fn read_vorbis(path: &Path) -> Result<SongTags, Error> {
	let file = fs::File::open(path).map_err(|e| Error::Io(path.to_owned(), e))?;
	let source = OggStreamReader::new(file)?;

	let mut tags = SongTags::default();
	for (key, value) in source.comment_hdr.comment_list {
		utils::match_ignore_case! {
			match key {
				"TITLE" => tags.title = Some(value),
				"ALBUM" => tags.album = Some(value),
				"ARTIST" => tags.artists.push(value),
				"ALBUMARTIST" => tags.album_artists.push(value),
				"TRACKNUMBER" => tags.track_number = value.parse::<u32>().ok(),
				"DISCNUMBER" => tags.disc_number = value.parse::<u32>().ok(),
				"DATE" => tags.year = value.parse::<i32>().ok(),
				"LYRICIST" => tags.lyricist = Some(value),
				"COMPOSER" => tags.composer = Some(value),
				"GENRE" => tags.genre = Some(value),
				"PUBLISHER" => tags.label = Some(value),
				_ => (),
			}
		}
	}

	Ok(tags)
}

fn read_opus(path: &Path) -> Result<SongTags, Error> {
	let headers = opus_headers::parse_from_path(path)?;

	let mut tags = SongTags::default();
	for (key, value) in headers.comments.user_comments {
		utils::match_ignore_case! {
			match key {
				"TITLE" => tags.title = Some(value),
				"ALBUM" => tags.album = Some(value),
				"ARTIST" => tags.artists.push(value),
				"ALBUMARTIST" => tags.album_artists.push(value),
				"TRACKNUMBER" => tags.track_number = value.parse::<u32>().ok(),
				"DISCNUMBER" => tags.disc_number = value.parse::<u32>().ok(),
				"DATE" => tags.year = value.parse::<i32>().ok(),
				"LYRICIST" => tags.lyricist = Some(value),
				"COMPOSER" => tags.composer = Some(value),
				"GENRE" => tags.genre = Some(value),
				"PUBLISHER" => tags.label = Some(value),
				_ => (),
			}
		}
	}

	Ok(tags)
}

fn read_flac(path: &Path) -> Result<SongTags, Error> {
	let tag = metaflac::Tag::read_from_path(path)?;
	let vorbis = tag
		.vorbis_comments()
		.ok_or(Error::VorbisCommentNotFoundInFlacFile)?;
	let disc_number = vorbis
		.get("DISCNUMBER")
		.and_then(|d| d[0].parse::<u32>().ok());
	let mut streaminfo = tag.get_blocks(metaflac::BlockType::StreamInfo);
	let duration = match streaminfo.next() {
		Some(metaflac::Block::StreamInfo(s)) => Some(s.total_samples as u32 / s.sample_rate),
		_ => None,
	};
	Ok(SongTags {
		artists: vorbis.artist().map_or(Vec::new(), Vec::clone),
		album_artists: vorbis.album_artist().map_or(Vec::new(), Vec::clone),
		album: vorbis.album().map(|v| v[0].clone()),
		title: vorbis.title().map(|v| v[0].clone()),
		duration,
		disc_number,
		track_number: vorbis.track(),
		year: vorbis.get("DATE").and_then(|d| d[0].parse::<i32>().ok()),
		has_artwork: tag.pictures().count() > 0,
		lyricist: vorbis.get("LYRICIST").map(|v| v[0].clone()),
		composer: vorbis.get("COMPOSER").map(|v| v[0].clone()),
		genre: vorbis.get("GENRE").map(|v| v[0].clone()),
		label: vorbis.get("PUBLISHER").map(|v| v[0].clone()),
	})
}

fn read_mp4(path: &Path) -> Result<SongTags, Error> {
	let mut tag = mp4ameta::Tag::read_from_path(path)?;
	let label_ident = mp4ameta::FreeformIdent::new("com.apple.iTunes", "Label");

	Ok(SongTags {
		artists: tag.take_artists().collect(),
		album_artists: tag.take_album_artists().collect(),
		album: tag.take_album(),
		title: tag.take_title(),
		duration: tag.duration().map(|v| v.as_secs() as u32),
		disc_number: tag.disc_number().map(|d| d as u32),
		track_number: tag.track_number().map(|d| d as u32),
		year: tag.year().and_then(|v| v.parse::<i32>().ok()),
		has_artwork: tag.artwork().is_some(),
		lyricist: tag.take_lyricist(),
		composer: tag.take_composer(),
		genre: tag.take_genre(),
		label: tag.take_strings_of(&label_ident).next(),
	})
}

#[test]
fn reads_file_metadata() {
	let sample_tags = SongTags {
		disc_number: Some(3),
		track_number: Some(1),
		title: Some("TEST TITLE".into()),
		artists: vec!["TEST ARTIST".into()],
		album_artists: vec!["TEST ALBUM ARTIST".into()],
		album: Some("TEST ALBUM".into()),
		duration: None,
		year: Some(2016),
		has_artwork: false,
		lyricist: Some("TEST LYRICIST".into()),
		composer: Some("TEST COMPOSER".into()),
		genre: Some("TEST GENRE".into()),
		label: Some("TEST LABEL".into()),
	};
	let flac_sample_tag = SongTags {
		duration: Some(0),
		..sample_tags.clone()
	};
	let mp3_sample_tag = SongTags {
		duration: Some(0),
		..sample_tags.clone()
	};
	let m4a_sample_tag = SongTags {
		duration: Some(0),
		..sample_tags.clone()
	};
	assert_eq!(
		read(Path::new("test-data/formats/sample.aif")).unwrap(),
		sample_tags
	);
	assert_eq!(
		read(Path::new("test-data/formats/sample.mp3")).unwrap(),
		mp3_sample_tag
	);
	assert_eq!(
		read(Path::new("test-data/formats/sample.ogg")).unwrap(),
		sample_tags
	);
	assert_eq!(
		read(Path::new("test-data/formats/sample.flac")).unwrap(),
		flac_sample_tag
	);
	assert_eq!(
		read(Path::new("test-data/formats/sample.m4a")).unwrap(),
		m4a_sample_tag
	);
	assert_eq!(
		read(Path::new("test-data/formats/sample.opus")).unwrap(),
		sample_tags
	);
	assert_eq!(
		read(Path::new("test-data/formats/sample.ape")).unwrap(),
		sample_tags
	);
	assert_eq!(
		read(Path::new("test-data/formats/sample.wav")).unwrap(),
		sample_tags
	);
}

#[test]
fn reads_embedded_artwork() {
	assert!(
		read(Path::new("test-data/artwork/sample.aif"))
			.unwrap()
			.has_artwork
	);
	assert!(
		read(Path::new("test-data/artwork/sample.mp3"))
			.unwrap()
			.has_artwork
	);
	assert!(
		read(Path::new("test-data/artwork/sample.flac"))
			.unwrap()
			.has_artwork
	);
	assert!(
		read(Path::new("test-data/artwork/sample.m4a"))
			.unwrap()
			.has_artwork
	);
	assert!(
		read(Path::new("test-data/artwork/sample.wav"))
			.unwrap()
			.has_artwork
	);
}<|MERGE_RESOLUTION|>--- conflicted
+++ resolved
@@ -47,27 +47,6 @@
 
 impl From<id3::Tag> for SongTags {
 	fn from(tag: id3::Tag) -> Self {
-<<<<<<< HEAD
-=======
-		let artist = tag.artist().map(|s| s.to_string());
-		let album_artist = tag.album_artist().map(|s| s.to_string());
-		let album = tag.album().map(|s| s.to_string());
-		let title = tag.title().map(|s| s.to_string());
-		let duration = tag.duration();
-		let disc_number = tag.disc();
-		let track_number = tag.track();
-		let year = tag
-			.year()
-			.or_else(|| tag.date_released().map(|d| d.year))
-			.or_else(|| tag.original_date_released().map(|d| d.year))
-			.or_else(|| tag.date_recorded().map(|d| d.year));
-		let has_artwork = tag.pictures().count() > 0;
-		let lyricist = tag.get_text("TEXT");
-		let composer = tag.get_text("TCOM");
-		let genre = tag.genre().map(|s| s.to_string());
-		let label = tag.get_text("TPUB");
-
->>>>>>> fc0a4fd6
 		SongTags {
 			disc_number: tag.disc(),
 			track_number: tag.track(),
