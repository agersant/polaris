use serde::{Deserialize, Serialize};

pub const API_MAJOR_VERSION: i32 = 5;
pub const API_MINOR_VERSION: i32 = 0;
pub const COOKIE_SESSION: &str = "session";
pub const COOKIE_USERNAME: &str = "username";
pub const COOKIE_ADMIN: &str = "admin";

#[derive(PartialEq, Debug, Serialize, Deserialize)]
pub struct Version {
	pub major: i32,
	pub minor: i32,
}

#[derive(PartialEq, Debug, Serialize, Deserialize)]
pub struct InitialSetup {
	pub has_any_users: bool,
}

#[derive(Clone, Serialize, Deserialize)]
pub struct AuthCredentials {
	pub username: String,
	pub password: String,
}

#[derive(Serialize, Deserialize)]
pub struct ThumbnailOptions {
	pub pad: Option<bool>,
}

#[derive(Debug, PartialEq, Serialize, Deserialize)]
pub struct ListPlaylistsEntry {
	pub name: String,
}

#[derive(Clone, Serialize, Deserialize)]
pub struct SavePlaylistInput {
	pub tracks: Vec<String>,
}

<<<<<<< HEAD
#[derive(Serialize, Deserialize)]
pub struct LastFMLink {
	pub token: String,
	pub content: String,
}
=======
// TODO: Config and Preferences should have dto types
>>>>>>> a3f7a306
<|MERGE_RESOLUTION|>--- conflicted
+++ resolved
@@ -38,12 +38,10 @@
 	pub tracks: Vec<String>,
 }
 
-<<<<<<< HEAD
 #[derive(Serialize, Deserialize)]
 pub struct LastFMLink {
 	pub token: String,
 	pub content: String,
 }
-=======
-// TODO: Config and Preferences should have dto types
->>>>>>> a3f7a306
+
+// TODO: Config and Preferences should have dto types