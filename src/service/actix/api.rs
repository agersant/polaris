--- conflicted
+++ resolved
@@ -68,6 +68,7 @@
 			APIError::OwnAdminPrivilegeRemoval => StatusCode::CONFLICT,
 			APIError::AudioFileIOError => StatusCode::NOT_FOUND,
 			APIError::ThumbnailFileIOError => StatusCode::NOT_FOUND,
+			APIError::LastFMAccountNotLinked => StatusCode::UNAUTHORIZED,
 			APIError::LastFMLinkContentBase64DecodeError => StatusCode::BAD_REQUEST,
 			APIError::LastFMLinkContentEncodingError => StatusCode::BAD_REQUEST,
 			APIError::UserNotFound => StatusCode::NOT_FOUND,
@@ -621,22 +622,15 @@
 	auth: Auth,
 	path: web::Path<String>,
 ) -> Result<HttpResponse, APIError> {
-<<<<<<< HEAD
 	block(move || -> Result<(), APIError> {
-		if user_manager.is_lastfm_linked(&auth.username) {
-			let path = percent_decode_str(&(path.0)).decode_utf8_lossy();
-			lastfm_manager.now_playing(&auth.username, Path::new(path.as_ref()))?;
+		if !user_manager.is_lastfm_linked(&auth.username) {
+			return Err(APIError::LastFMAccountNotLinked);
 		}
+		let path = percent_decode_str(&(path.0)).decode_utf8_lossy();
+		lastfm_manager.now_playing(&auth.username, Path::new(path.as_ref()))?;
 		Ok(())
 	})
 	.await?;
-=======
-	if !user_manager.is_lastfm_linked(&auth.username) {
-		return Ok(HttpResponse::new(StatusCode::UNAUTHORIZED));
-	}
-	let path = percent_decode_str(&(path.0)).decode_utf8_lossy();
-	lastfm_manager.now_playing(&auth.username, Path::new(path.as_ref()))?;
->>>>>>> 64d9214e
 	Ok(HttpResponse::new(StatusCode::OK))
 }
 
@@ -647,22 +641,15 @@
 	auth: Auth,
 	path: web::Path<String>,
 ) -> Result<HttpResponse, APIError> {
-<<<<<<< HEAD
 	block(move || -> Result<(), APIError> {
-		if user_manager.is_lastfm_linked(&auth.username) {
-			let path = percent_decode_str(&(path.0)).decode_utf8_lossy();
-			lastfm_manager.scrobble(&auth.username, Path::new(path.as_ref()))?;
+		if !user_manager.is_lastfm_linked(&auth.username) {
+			return Err(APIError::LastFMAccountNotLinked);
 		}
+		let path = percent_decode_str(&(path.0)).decode_utf8_lossy();
+		lastfm_manager.scrobble(&auth.username, Path::new(path.as_ref()))?;
 		Ok(())
 	})
 	.await?;
-=======
-	if !user_manager.is_lastfm_linked(&auth.username) {
-		return Ok(HttpResponse::new(StatusCode::UNAUTHORIZED));
-	}
-	let path = percent_decode_str(&(path.0)).decode_utf8_lossy();
-	lastfm_manager.scrobble(&auth.username, Path::new(path.as_ref()))?;
->>>>>>> 64d9214e
 	Ok(HttpResponse::new(StatusCode::OK))
 }
 
